--- conflicted
+++ resolved
@@ -23,19 +23,16 @@
 	colors.c
 	time.c
 	stat.c
-<<<<<<< HEAD
 	timer.c
 	state_machine.c
 	vbuffer.c
 	container/list.c
-	container/vector.c)
-=======
-	container/list.c
+	container/vector.c
 	lua/state.c
 	lua/ref.c
+	lua/lua.c
 	${SWIG_libhakalua_FILES}
 )
->>>>>>> 5119b75e
 
 set_target_properties(libhaka PROPERTIES VERSION ${HAKA_VERSION_MAJOR}.${HAKA_VERSION_MINOR}.${HAKA_VERSION_PATCH}
 	SOVERSION ${HAKA_VERSION_MAJOR})
