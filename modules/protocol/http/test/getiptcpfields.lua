--- conflicted
+++ resolved
@@ -1,14 +1,8 @@
-<<<<<<< HEAD
-local http = require("protocol/http")
-=======
 -- This Source Code Form is subject to the terms of the Mozilla Public
 -- License, v. 2.0. If a copy of the MPL was not distributed with this
 -- file, You can obtain one at http://mozilla.org/MPL/2.0/.
 
-require("protocol/ipv4")
-require("protocol/tcp")
-require("protocol/http")
->>>>>>> 9bf26da2
+local http = require("protocol/http")
 
 http.install_tcp_rule(80)
 
