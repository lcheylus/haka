
require("protocol/tcp-connection")

local module = {}

local str = string.char


--
-- HTTP utilities
--

local function contains(table, elem)
	return table[elem] ~= nil
end

local function dict(table)
	local ret = {}
	for _, v in pairs(table) do
		ret[v] = true
	end
	return ret
end

local _unreserved = dict({45, 46, 95, 126})

local function uri_safe_decode(uri)
	local uri = string.gsub(uri, '%%(%x%x)',
		function(p)
			local val = tonumber(p, 16)
			if (val > 47 and val < 58) or
			   (val > 64 and val < 91) or
			   (val > 96 and val < 123) or
			   (contains(_unreserved, val)) then
				return str(val)
			else
				return '%' .. string.upper(p)
			end
		end)
	return uri
end

local function uri_safe_decode_split(tab)
	for k, v in pairs(tab) do
		if type(v) == 'table' then
			uri_safe_decode_split(v)
		else
			tab[k] = uri_safe_decode(v)
		end
	end
end

local _prefixes = {{'^%.%./', ''}, {'^%./', ''}, {'^/%.%./', '/'}, {'^/%.%.$', '/'}, {'^/%./', '/'}, {'^/%.$', '/'}}

local function remove_dot_segments(path)
	local output = {}
	local slash = ''
	local nb = 0
	if path:sub(1,1) == '/' then slash = '/' end
	while path ~= '' do
		local index = 0
		for _, prefix in ipairs(_prefixes) do
			path, nb = path:gsub(prefix[1], prefix[2])
			if nb > 0 then
				if index == 2 or index == 3 then
					table.remove(output, #output)
				end
				break
			end
			index = index + 1
		end
		if nb == 0 then
			if path:sub(1,1) == '/' then path = path:sub(2) end
			local left, right = path:match('([^/]*)([/]?.*)')
			table.insert(output, left)
			path = right
		end
	end
	return slash .. table.concat(output, '/')
end

-- register methods on splitted uri object
local mt_uri = {}
mt_uri.__index = mt_uri

function mt_uri:__tostring()
	local uri = {}

	-- authority components
	local auth = {}

	-- host
	if self.host then
		-- userinfo
		if self.user and self.pass then
			table.insert(auth, self.user)
			table.insert(auth, ':')
			table.insert(auth, self.pass)
			table.insert(auth, '@')
		end

		table.insert(auth, self.host)

		--port
		if self.port then
			table.insert(auth, ':')
			table.insert(auth, self.port)
		end
	end

	-- scheme and authority
	if #auth > 0 then
		if self.scheme then
			table.insert(uri, self.scheme)
			table.insert(uri, '://')
			table.insert(uri, table.concat(auth))
		else
			table.insert(uri, table.concat(auth))
		end
	end

	-- path
	if self.path then
		table.insert(uri, self.path)
	end

	-- query
	if self.query then
		local query = {}
		for k, v in pairs(self.args) do
			local q = {}
			table.insert(q, k)
			table.insert(q, v)
			table.insert(query, table.concat(q, '='))
		end

		if #query > 0 then
			table.insert(uri, '?')
			table.insert(uri, table.concat(query, '&'))
		end
	end

	-- fragment
	if self.fragment then
		table.insert(uri, '#')
		table.insert(uri, self.fragment)
	end

	return table.concat(uri)
end


function mt_uri:normalize()
	assert(self)
	-- decode percent-encoded octets of unresserved chars
	-- capitalize letters in escape sequences
	uri_safe_decode_split(self)

	-- use http as default scheme
	if not self.scheme and self.authority then
		self.scheme = 'http'
	end

	-- scheme and host are not case sensitive
	if self.scheme then self.scheme = string.lower(self.scheme) end
	if self.host then self.host = string.lower(self.host) end

	-- remove default port
	if self.port and self.port == '80' then
		self.port = nil
	end

	-- add '/' to path
	if self.scheme == 'http' and (not self.path or self.path == '') then
		self.path = '/'
	end

	-- normalize path according to rfc 3986
	if self.path then self.path = remove_dot_segments(self.path) end

	return self

end


local function uri_split(uri)
	if not uri then return nil end

	local splitted_uri = {}
	local core_uri
	local query, fragment, path, authority

	setmetatable(splitted_uri, mt_uri)

	-- uri = core_uri [ ?query ] [ #fragment ]
	core_uri, query, fragment =
	    string.match(uri, '([^#?]*)[%?]*([^#]*)[#]*(.*)')

	-- query (+ split params)
	if query and query ~= '' then
		splitted_uri.query = query
		local args = {}
		string.gsub(splitted_uri.query, '([^=&]+)=([^&?]*)&?',
		    function(p, q) args[p] = q return '' end)
		splitted_uri.args = args
	end

	-- fragment
	if fragment and fragment ~= '' then
		splitted_uri.fragment = fragment
	end

	-- scheme
	local temp = string.gsub(core_uri, '^(%a*)://',
	    function(p) if p ~= '' then splitted_uri.scheme = p end return '' end)

	-- authority and path
	authority, path = string.match(temp, '([^/]*)([/]*.*)$')

	if (path and path ~= '') then
		splitted_uri.path = path
	end

	-- authority = [ userinfo @ ] host [ : port ]
	if authority and authority ~= '' then
		splitted_uri.authority = authority
		-- userinfo
		authority = string.gsub(authority, "^([^@]*)@",
		    function(p) if p ~= '' then splitted_uri.userinfo = p end return '' end)
		-- port
		authority = string.gsub(authority, ":([^:][%d]+)$",
		    function(p) if p ~= '' then splitted_uri.port = p end return '' end)
		-- host
		if authority ~= '' then splitted_uri.host = authority end
		-- userinfo = user : password (deprecated usage)
		if not splitted_uri.userinfo then return splitted_uri end

		local user, pass = string.match(splitted_uri.userinfo, '(.*):(.*)')
		if user and user ~= '' then
			splitted_uri.user = user
			splitted_uri.pass = pass
		end
	end
	return splitted_uri
end

local function uri_normalize(uri)
	local splitted_uri = uri_split(uri)
	splitted_uri:normalize()
	return tostring(splitted_uri)
end


-- register methods on splitted cookie list
local mt_cookie = {}
mt_cookie.__index = mt_cookie

function mt_cookie:__tostring()
	assert(self)
	local cookie = {}
	for k, v in pairs(self) do
		local ck = {}
		table.insert(ck, k)
		table.insert(ck, v)
		table.insert(cookie, table.concat(ck, '='))
	end
	return table.concat(cookie, ';')
end

local function cookies_split(cookie_line)
	local cookies = {}
	if cookie_line then
		string.gsub(cookie_line, '([^=;]+)=([^;?]*);?',
		    function(p, q) cookies[p] = q return '' end)
	end
	setmetatable(cookies, mt_cookie)
	return cookies
end

module.uri = {}
module.cookies = {}
module.uri.split = uri_split
module.uri.normalize = uri_normalize
module.cookies.split = cookies_split


--
-- HTTP dissector
--

local function getchar(stream)
	local char

	while true do
		char = stream:getchar()
		if char == -1 then
			coroutine.yield()
		else
			break
		end
	end

	return char
end

local function read_line(stream)
	local line = ""
	local char, c
	local read = 0

	while true do
		c = getchar(stream)
		read = read+1
		char = str(c)

		if c == 0xd then
			c = getchar(stream)
			read = read+1

			if c == 0xa then
				return line, read
			else
				line = line .. char
				char = str(c)
			end
		elseif c == 0xa then
			return line, read
		end

		line = line .. char
	end
end

-- The comparison is broken in Lua 5.1, so we need to reimplement the
-- string comparison
local function string_compare(a, b)
	if type(a) == "string" and type(b) == "string" then
		local i = 1
		local sa = #a
		local sb = #b

<<<<<<< HEAD
		while true do
			if i > sa then
				return false
			elseif i > sb then
				return true
=======
		elseif http._state == 5 and not tcp.direction then
			if http.request.method == 'CONNECT' then
				http._state = 6 -- We should not expect a request nor response anymore
			else
				http._state = 0
			end

			if haka.packet.mode() ~= haka.packet.PASSTHROUGH then
				tcp.stream:seek(http.response._mark, true)
				http.response._mark = nil

				tcp.stream:erase(http.response._length)
				tcp.stream:insert(http.response.version)
				tcp.stream:insert(" ")
				tcp.stream:insert(http.response.status)
				tcp.stream:insert(" ")
				tcp.stream:insert(http.response.reason)
				tcp.stream:insert("\r\n")
				build_headers(tcp.stream, http.response.headers, http.response._headers_order)
				tcp.stream:insert("\r\n")
>>>>>>> a05f2e13
			end

			if a:byte(i) < b:byte(i) then
				return true
			elseif a:byte(i) > b:byte(i) then
				return false
			end

			i = i+1
		end

		return false
	else
		return a < b
	end
end

local function sorted_pairs(t)
	local a = {}
	for n in pairs(t) do
		table.insert(a, n)
	end

	table.sort(a, string_compare)
	local i = 0
	return function ()   -- iterator function
		i = i + 1
		if a[i] == nil then return nil
		else return a[i], t[a[i]]
		end
	end
end

local function dump(t, indent)
	if not indent then indent = "" end

	for n, v in sorted_pairs(t) do
		if type(v) == "table" then
			print(indent, n)
			dump(v, indent .. "  ")
		elseif type(v) ~= "thread" and
			type(v) ~= "userdata" and
			type(v) ~= "function" then
			print(indent, n, "=", v)
		end
	end
end

local function safe_string(str)
	local len = #str
	local sstr = {}

	for i=1,len do
		local b = str:byte(i)

		if b >= 0x20 and b <= 0x7e then
			sstr[i] = string.char(b)
		else
			sstr[i] = string.format('\\x%x', b)
		end
	end

	return table.concat(sstr)
end


local http_dissector = haka.dissector.new{
	type = haka.dissector.FlowDissector,
	name = 'http'
}

http_dissector:register_event('request')
http_dissector:register_event('response')

http_dissector.property.connection = {
	get = function (self)
		self.connection = self.flow.connection
		return self.connection
	end
}

function http_dissector.method:__init(flow)
	super(self).__init(self)
	self.flow = flow
	if flow then
		self.connection = flow.connection
	end
	self._state = 0
end

function http_dissector.method:continue()
	return self.flow ~= nil
end

function http_dissector.method:drop()
	self.flow:drop()
	self.flow = nil
end

function http_dissector.method:reset()
	self.flow:reset()
	self.flow = nil
end

local function build_headers(stream, headers, headers_order)
	for _, name in pairs(headers_order) do
		local value = headers[name]
		if value then
			stream:insert(name)
			stream:insert(": ")
			stream:insert(value)
			stream:insert("\r\n")
		end
	end
	local headers_copy = dict(headers_order)
	for name, value in pairs(headers) do
		if value and not contains(headers_copy, name) then
			stream:insert(name)
			stream:insert(": ")
			stream:insert(value)
			stream:insert("\r\n")
		end
	end
end

local function parse_header(stream, http)
	local total_len = 0

	http.headers = {}
	http._headers_order = {}
	line, len = read_line(stream)
	total_len = total_len + len
	while #line > 0 do
		local name, value = line:match("([^%s]+):%s*(.+)")
		if not name then
			http._invalid = string.format("invalid http header '%s'", safe_string(line))
			return
		end

		http.headers[name] = value
		table.insert(http._headers_order, name)
		line, len = read_line(stream)
		total_len = total_len + len
	end

	return total_len
end

local function parse_request(stream, http)
	local len, total_len

	local line, len = read_line(stream)
	total_len = len

	http.method, http.uri, http.version = line:match("([^%s]+) ([^%s]+) (.+)")
	if not http.method then
		http._invalid = string.format("invalid http request '%s'", safe_string(line))
		return
	end

	total_len = total_len + parse_header(stream, http)

	http.data = stream
	http._length = total_len

	http.dump = dump

	return true
end

local function parse_response(stream, http)
	local len, total_len

	local line, len = read_line(stream)
	total_len = len

	http.version, http.status, http.reason = line:match("([^%s]+) ([^%s]+) (.+)")
	if not http.version then
		http._invalid = string.format("invalid http response '%s'", safe_string(line))
		return
	end

	total_len = total_len + parse_header(stream, http)

	http.data = stream
	http._length = total_len

	http.dump = dump

	return true
end

function http_dissector.method:parse(stream, context, f, signal, next_state)
	if not context._co then
		if haka.packet.mode() ~= haka.packet.PASSTHROUGH then
			context._mark = stream:mark()
		end
		context._co = coroutine.create(function () f(stream, context) end)
	end

	coroutine.resume(context._co)

	if coroutine.status(context._co) == "dead" then
		if not context._invalid then
			self._state = next_state
			
			if not haka.pcall(haka.context.signal, haka.context, self, signal, context) then
				self:drop()
				return false
			end

			return true
		else
			haka.alert{
				description = context._invalid,
				severity = 'low'
			}
			self:drop()
			return false
		end
	end
end

function http_dissector.method:receive(flow, stream, direction)
	assert(flow == self.flow)

	if direction == 'up' then
		if self._state == 0 or self._state == 1 then
			if self._state == 0 then
				self.request = {}
				self.response = nil
				self._state = 1
				
				self.request.split_uri = function (self)
					if self._splitted_uri then
						return self._splitted_uri
					else
						self._splitted_uri = uri_split(self.uri)
						return self._splitted_uri
					end
				end

				self.request.split_cookies = function (self)
					if self._cookies then
						return self._cookies
					else
						self._cookies = cookies_split(self.headers['Cookie'])
						return self._cookies
					end
				end
			end

			if self:parse(stream, self.request, parse_request, http_dissector.events.request, 2) then
				return self:send(stream, direction)
			end
		end
	else
		if self._state == 3 or self._state == 4 then
			if self._state == 3 then
				self.response = {}
				self._state = 4
			end

			if self:parse(stream, self.response, parse_response, http_dissector.events.response, 5) then
				return self:send(stream, direction)
			end
		end
	end
end

function http_dissector.method:send(stream, direction)
	if not self:continue() then
		return
	end

	if self._state == 2 and direction == 'up' then
		self._state = 3

		if haka.packet.mode() ~= haka.packet.PASSTHROUGH then
			stream:seek(self.request._mark, true)
			self.request._mark = nil

			stream:erase(self.request._length)
			stream:insert(self.request.method)
			stream:insert(" ")
			stream:insert(self.request.uri)
			stream:insert(" ")
			stream:insert(self.request.version)
			stream:insert("\r\n")
			build_headers(stream, self.request.headers, self.request._headers_order)
			stream:insert("\r\n")
		end

	elseif self._state == 5 and direction == 'down' then
		self._state = 0

		if haka.packet.mode() ~= haka.packet.PASSTHROUGH then
			stream:seek(self.response._mark, true)
			self.response._mark = nil

			stream:erase(self.response._length)
			stream:insert(self.response.version)
			stream:insert(" ")
			stream:insert(self.response.status)
			stream:insert(" ")
			stream:insert(self.response.reason)
			stream:insert("\r\n")
			build_headers(stream, self.response.headers, self.response._headers_order)
			stream:insert("\r\n")
		end
	end
end

function module.install_tcp_rule(port)
	haka.rule{
		hook = haka.event('tcp-connection', 'new_connection'),
		eval = function (flow, pkt)
			if pkt.dstport == port then
				haka.log.debug('http', "selecting http dissector on flow")
				haka.context:install_dissector(http_dissector:new(flow))
			end
		end
	}
end

http_dissector.connections = haka.events.StaticEventConnections:new()
http_dissector.connections:register(haka.event('tcp-connection', 'receive_data'), http_dissector.method.receive)

return module<|MERGE_RESOLUTION|>--- conflicted
+++ resolved
@@ -339,34 +339,11 @@
 		local sa = #a
 		local sb = #b
 
-<<<<<<< HEAD
 		while true do
 			if i > sa then
 				return false
 			elseif i > sb then
 				return true
-=======
-		elseif http._state == 5 and not tcp.direction then
-			if http.request.method == 'CONNECT' then
-				http._state = 6 -- We should not expect a request nor response anymore
-			else
-				http._state = 0
-			end
-
-			if haka.packet.mode() ~= haka.packet.PASSTHROUGH then
-				tcp.stream:seek(http.response._mark, true)
-				http.response._mark = nil
-
-				tcp.stream:erase(http.response._length)
-				tcp.stream:insert(http.response.version)
-				tcp.stream:insert(" ")
-				tcp.stream:insert(http.response.status)
-				tcp.stream:insert(" ")
-				tcp.stream:insert(http.response.reason)
-				tcp.stream:insert("\r\n")
-				build_headers(tcp.stream, http.response.headers, http.response._headers_order)
-				tcp.stream:insert("\r\n")
->>>>>>> a05f2e13
 			end
 
 			if a:byte(i) < b:byte(i) then
@@ -661,7 +638,11 @@
 		end
 
 	elseif self._state == 5 and direction == 'down' then
-		self._state = 0
+		if self.request.method == 'CONNECT' then
+			self._state = 6 -- We should not expect a request nor response anymore
+		else
+			self._state = 0
+		end
 
 		if haka.packet.mode() ~= haka.packet.PASSTHROUGH then
 			stream:seek(self.response._mark, true)
