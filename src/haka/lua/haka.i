/* This Source Code Form is subject to the terms of the Mozilla Public
 * License, v. 2.0. If a copy of the MPL was not distributed with this
 * file, You can obtain one at http://mozilla.org/MPL/2.0/. */

%module haka

<<<<<<< HEAD
=======
%include "lua/time.si"

>>>>>>> 5119b75e
%{
#include <stdint.h>
#include <wchar.h>

#include "app.h"
#include "lua/state.h"
#include <haka/packet_module.h>
#include <haka/thread.h>
#include <haka/module.h>
#include <haka/stream.h>
#include <haka/alert.h>
#include <haka/config.h>

char *module_prefix = HAKA_MODULE_PREFIX;
char *module_suffix = HAKA_MODULE_SUFFIX;

%}

%include "haka/lua/swig.si"
%include "haka/lua/stream.si"

%nodefaultctor;
%nodefaultdtor;

%rename(current_thread) thread_getid;
int thread_getid();

%rename(module_path) module_get_path;
const char *module_get_path();

%immutable;
char *module_prefix;
char *module_suffix;

struct stream {
};
BASIC_STREAM(stream)

struct time {
	int    secs;
	int    nsecs;

	%extend {
		time(double ts) {
			struct time *t = malloc(sizeof(struct time));
			if (!t) {
				error(L"memory error");
				return NULL;
			}

			time_build(t, ts);
			return t;
		}

		~time() {
			free($self);
		}

		%immutable;
		double seconds;

		temporary_string __tostring()
		{
			char *ret = malloc(TIME_BUFSIZE);
			if (!ret) {
				error(L"memory error");
				return NULL;
			}

			if (!time_tostring($self, ret, TIME_BUFSIZE)) {
				assert(check_error());
				free(ret);
				return NULL;
			}

			return ret;
		}
	}
};

STRUCT_UNKNOWN_KEY_ERROR(time);

%{

double time_seconds_get(struct time *t) {
	return time_sec(t);
}

%}

%native(_getswigclassmetatable) int _getswigclassmetatable(struct lua_State *L);

%{
int _getswigclassmetatable(struct lua_State *L)
{
	SWIG_Lua_get_class_registry(L);
	return 1;
}
%}

%luacode {
	haka = unpack({...})

	function string.split(str, delim)
		local ret = {}
		local last_end = 1
		local s, e = str:find(delim, 1)

		while s do
			cap = str:sub(last_end, e-1)
			table.insert(ret, cap)

			last_end = e+1
			s, e = str:find(delim, last_end)
		end

		if last_end <= #str then
			cap = str:sub(last_end)
			table.insert(ret, cap)
		end

		return ret
	end

	local function addpath(dst, paths, exts)
		local pathtable = string.split(dst, ';')

		for _, path in pairs(string.split(paths, ';')) do
			for _, ext in pairs(exts) do
				local p = string.gsub(path, '*', ext)
				table.insert(pathtable, p)
			end
		end

		return table.concat(pathtable, ';')
	end

	haka._on_exit = {}

	function haka._exiting()
		for k, f in pairs(haka._on_exit) do
			haka._on_exit[k] = nil
			f()
		end
	end

	function haka.on_exit(func)
		table.insert(haka._on_exit, func)
	end

	package.cpath = addpath(package.cpath, haka.module_path(), { haka.module_prefix .. '?' .. haka.module_suffix })
	package.path = addpath(package.path, haka.module_path(), { '?.bc', '?.lua' })

	swig = {}
	function swig.getclassmetatable(name)
		local ret = haka._getswigclassmetatable()[name]
		assert(ret, string.format("unknown swig class '%s'", name))
		return ret
	end

	function haka.pcall(func, ...)
		assert(func)
		local args = {...}
		local ret, msg = xpcall(function () func(unpack(args)) end, debug.format_error)
		if not ret then
			haka.log.error("core", msg)
			return false
		else
			return true
		end
	end

	require('class')
	require('utils')

	function haka.initialize()
		require('events')
		require('context')
		require('rule')
		require('rule_group')
		require('dissector')
		require('grammar')
	end
}

%include "vbuffer.i"<|MERGE_RESOLUTION|>--- conflicted
+++ resolved
@@ -4,11 +4,6 @@
 
 %module haka
 
-<<<<<<< HEAD
-=======
-%include "lua/time.si"
-
->>>>>>> 5119b75e
 %{
 #include <stdint.h>
 #include <wchar.h>
@@ -194,4 +189,4 @@
 	end
 }
 
-%include "vbuffer.i"+%include "lua/vbuffer.i"