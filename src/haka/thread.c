
#include <assert.h>
#include <stdlib.h>
#include <stdio.h>
#include <unistd.h>
#include <lua.h>
#include <semaphore.h>
#include <string.h>
#include <signal.h>
#include <errno.h>

#include <haka/log.h>
#include <haka/packet_module.h>
#include <haka/error.h>
#include <haka/thread.h>
<<<<<<< HEAD
#include <haka/timer.h>
=======
#include <haka/stat.h>
>>>>>>> 7688b4f5
#include <haka/lua/state.h>
#include <haka/lua/lua.h>
#include <luadebug/debugger.h>

#include "thread.h"
#include "app.h"


<<<<<<< HEAD
enum {
	STATE_NOTSARTED = 0,
	STATE_ERROR,
	STATE_FINISHED,
	STATE_RUNNING,
	STATE_CANCELED,
	STATE_JOINED,
=======
struct pkt_stats {
	size_t                      total_packets;
	size_t                      total_bytes;
>>>>>>> 7688b4f5
};

struct thread_state {
	int                         thread_id;
	int                         state;
	struct packet_module       *packet_module;
	struct packet_module_state *capture;
	struct lua_state           *lua;
	int                         lua_function;
	thread_t                    thread;
	bool                        canceled;
	int32                       attach_debugger;
	struct thread_pool         *pool;
	struct pkt_stats            stats;
};

struct thread_pool {
	int                         count;
	bool                        single;
	int32                       attach_debugger;
	barrier_t                   thread_start_sync;
	barrier_t                   thread_sync;
	struct thread_state       **threads;
};

extern void lua_pushppacket(lua_State *L, struct packet *pkt);

static void filter_wrapper(struct thread_state *state, struct packet *pkt)
{
	int h;
	LUA_STACK_MARK(state->lua->L);

	packet_addref(pkt);

	lua_pushcfunction(state->lua->L, lua_state_error_formater);
	h = lua_gettop(state->lua->L);

	lua_getglobal(state->lua->L, "haka");
	lua_getfield(state->lua->L, -1, "filter");
	lua_pushppacket(state->lua->L, pkt);

	if (lua_pcall(state->lua->L, 1, 0, h)) {
		lua_state_print_error(state->lua->L, L"filter");
		packet_drop(pkt);
	}

	lua_pop(state->lua->L, 2);

	LUA_STACK_CHECK(state->lua->L, 0);

	if (packet_mode() == MODE_PASSTHROUGH &&
	    packet_state(pkt) == STATUS_NORMAL) {
		message(HAKA_LOG_WARNING, L"core", L"pass-through error: packet has been blocked");
	}

	packet_release(pkt);
}

static void lua_on_exit(lua_State *L)
{
	int h;
	LUA_STACK_MARK(L);

	lua_pushcfunction(L, lua_state_error_formater);
	h = lua_gettop(L);

	lua_getglobal(L, "haka");
	lua_getfield(L, -1, "_exiting");

	if (lua_pcall(L, 0, 0, h)) {
		lua_state_print_error(L, L"exit");
	}

	lua_pop(L, 2);

	LUA_STACK_CHECK(L, 0);
}

static void cleanup_thread_state_lua(struct thread_state *state)
{
	assert(state);
	assert(state->packet_module);

	if (state->lua) {
		lua_on_exit(state->lua->L);
		lua_state_close(state->lua);
		state->lua = NULL;
	}
}

static void cleanup_thread_state(struct thread_state *state)
{
	assert(state);
	assert(state->packet_module);

	cleanup_thread_state_lua(state);

	if (state->capture) {
		state->packet_module->cleanup_state(state->capture);
		state->capture = NULL;
	}

	free(state);
}

static struct thread_state *init_thread_state(struct packet_module *packet_module, int thread_id)
{
	struct thread_state *state;

	assert(packet_module);

	state = malloc(sizeof(struct thread_state));
	if (!state) {
		return NULL;
	}

	memset(state, 0, sizeof(struct thread_state));

	state->thread_id = thread_id;
	state->stats.total_packets = 0;
	state->stats.total_bytes = 0;
	state->packet_module = packet_module;
	state->state = STATE_NOTSARTED;

	messagef(HAKA_LOG_INFO, L"core", L"initializing thread %d", thread_id);

	state->lua = haka_init_state();
	if (!state->lua) {
		message(HAKA_LOG_FATAL, L"core", L"unable to create lua state");
		cleanup_thread_state(state);
		return NULL;
	}

	state->capture = packet_module->init_state(thread_id);
	if (!state->capture) {
		message(HAKA_LOG_FATAL, L"core", L"unable to create packet capture state");
		cleanup_thread_state(state);
		return NULL;
	}

	return state;
}

static bool init_thread_lua_state(struct thread_state *state)
{
	int h;
	LUA_STACK_MARK(state->lua->L);

	if (state->pool->attach_debugger > state->attach_debugger) {
		luadebug_debugger_start(state->lua->L, false);
	}
	state->pool->attach_debugger = state->attach_debugger;

	lua_pushcfunction(state->lua->L, lua_state_error_formater);
	h = lua_gettop(state->lua->L);

	lua_getglobal(state->lua->L, "require");
	lua_pushstring(state->lua->L, "rule");
	if (lua_pcall(state->lua->L, 1, 0, h)) {
		lua_state_print_error(state->lua->L, L"init");
		lua_pop(state->lua->L, 1);
		return false;
	}

	if (run_file(state->lua->L, get_configuration_script(), 0, NULL)) {
		lua_pop(state->lua->L, 1);
		return false;
	}

	lua_getglobal(state->lua->L, "haka");
	lua_getfield(state->lua->L, -1, "rule_summary");
	if (lua_pcall(state->lua->L, 0, 0, h)) {
		lua_state_print_error(state->lua->L, L"init");
		lua_pop(state->lua->L, 1);
		return false;
	}
	lua_pop(state->lua->L, 2);

	LUA_STACK_CHECK(state->lua->L, 0);
	return true;
}

static void *thread_main_loop(void *_state)
{
	struct thread_state *state = (struct thread_state *)_state;
	struct packet *pkt = NULL;
	sigset_t set;

	thread_setid(state->thread_id);

	if (!state->pool->single) {
		/* Block all signal to let the main thread handle them */
		sigfillset(&set);
		if (!thread_sigmask(SIG_BLOCK, &set, NULL)) {
			message(HAKA_LOG_FATAL, L"core", clear_error());
			barrier_wait(&state->pool->thread_start_sync);
			state->state = STATE_ERROR;
			return NULL;
		}

		if (!timer_init_thread()) {
			message(HAKA_LOG_FATAL, L"core", clear_error());
			barrier_wait(&state->pool->thread_start_sync);
			state->state = STATE_ERROR;
			return NULL;
		}

		/* To make sure we can still cancel even if some thread are locked in
		 * infinite loops */
		if (!thread_setcanceltype(THREAD_CANCEL_ASYNCHRONOUS)) {
			message(HAKA_LOG_FATAL, L"core", clear_error());
			barrier_wait(&state->pool->thread_start_sync);
			state->state = STATE_ERROR;
			return NULL;
		}

		if (!init_thread_lua_state(state)) {
			barrier_wait(&state->pool->thread_start_sync);
			state->state = STATE_ERROR;
			return NULL;
		}
	}

	packet_init(state->capture);

	if (!state->pool->single) {
		if (!barrier_wait(&state->pool->thread_start_sync)) {
			message(HAKA_LOG_FATAL, L"core", clear_error());
			state->state = STATE_ERROR;
			return NULL;
		}
	}

	if (!state->pool->single) {
		if (!barrier_wait(&state->pool->thread_sync)) {
			message(HAKA_LOG_FATAL, L"core", clear_error());
			state->state = STATE_ERROR;
			return NULL;
		}
	}

	while (packet_receive(&pkt) == 0) {
		/* The packet can be NULL in case of failure in packet receive */
		if (pkt) {
			filter_wrapper(state, pkt);
			state->stats.total_packets++;
			state->stats.total_bytes += packet_length(pkt);
			pkt = NULL;
		}

		lua_state_runinterrupt(state->lua);

		if (state->pool->attach_debugger > state->attach_debugger) {
			luadebug_debugger_start(state->lua->L, true);
			state->attach_debugger = state->pool->attach_debugger;
		}
	}

	state->state = STATE_FINISHED;
	return NULL;
}

struct thread_pool *thread_pool_create(int count, struct packet_module *packet_module,
		bool attach_debugger)
{
	int i;
	struct thread_pool *pool;

	assert(count > 0);

	pool = malloc(sizeof(struct thread_pool));
	if (!pool) {
		error(L"memory error");
		return NULL;
	}

	memset(pool, 0, sizeof(struct thread_pool));

	pool->threads = malloc(sizeof(struct thread_state*)*count);
	if (!pool) {
		error(L"memory error");
		thread_pool_cleanup(pool);
		return NULL;
	}

	memset(pool->threads, 0, sizeof(struct thread_state*)*count);

	pool->count = count;
	pool->single = count == 1;

	if (!barrier_init(&pool->thread_sync, count+1)) {
		thread_pool_cleanup(pool);
		return NULL;
	}

	if (!barrier_init(&pool->thread_start_sync, 2)) {
		thread_pool_cleanup(pool);
		return NULL;
	}

	if (attach_debugger) {
		thread_pool_attachdebugger(pool);
	}

	for (i=0; i<count; ++i) {
		pool->threads[i] = init_thread_state(packet_module, i);
		if (!pool->threads[i]) {
			error(L"thread initialization error");
			thread_pool_cleanup(pool);
			return NULL;
		}

		pool->threads[i]->pool = pool;

		if (pool->single) {
			if (!init_thread_lua_state(pool->threads[i])) {
				error(L"thread initialization error");
				thread_pool_cleanup(pool);
				return NULL;
			}
		}
		else {
			if (!thread_create(&pool->threads[i]->thread, thread_main_loop, pool->threads[i])) {
				thread_pool_cleanup(pool);
				return NULL;
			}

			pool->threads[i]->state = STATE_RUNNING;

			if (!barrier_wait(&pool->thread_start_sync)) {
				thread_pool_cleanup(pool);
				return NULL;
			}

			if (pool->threads[i]->state == STATE_ERROR) {
				error(L"thread initialization error");
				thread_pool_cleanup(pool);
				return NULL;
			}
		}
	}

	return pool;
}

void thread_pool_cleanup(struct thread_pool *pool)
{
	int i;

	if (!pool->single) {
		thread_pool_cancel(pool);
	}

	/* Clean all Lua states first, to trigger the unload of the
	 * extensions before cleaning the thread capture states.
	 */
	for (i=0; i<pool->count; ++i) {
		if (pool->threads[i]) {
			cleanup_thread_state_lua(pool->threads[i]);
		}
	}

	/* Finalize cleanup.
	 */
	for (i=0; i<pool->count; ++i) {
		if (pool->threads[i]) {
			cleanup_thread_state(pool->threads[i]);
		}
	}

	barrier_destroy(&pool->thread_sync);
	barrier_destroy(&pool->thread_start_sync);

	free(pool->threads);
	free(pool);
}

void thread_pool_wait(struct thread_pool *pool)
{
	int i;

	for (i=0; i<pool->count; ++i) {
		if (pool->threads[i] && pool->threads[i]->state != STATE_NOTSARTED &&
		    pool->threads[i]->state != STATE_JOINED) {
			void *ret;
			if (!thread_join(pool->threads[i]->thread, &ret)) {
				message(HAKA_LOG_FATAL, L"core", clear_error());
			}
			pool->threads[i]->state = STATE_JOINED;
		}
	}
}

void thread_pool_cancel(struct thread_pool *pool)
{
	if (!pool->single) {
		int i;

		for (i=0; i<pool->count; ++i) {
			if (pool->threads[i] && pool->threads[i]->state == STATE_RUNNING) {
				if (!thread_cancel(pool->threads[i]->thread)) {
					message(HAKA_LOG_FATAL, L"core", clear_error());
				}
				pool->threads[i]->state = STATE_CANCELED;
			}
		}
	}
}

bool thread_pool_issingle(struct thread_pool *pool)
{
	return pool->single;
}

void thread_pool_start(struct thread_pool *pool)
{
	if (pool->count == 1) {
		assert(pool->threads[0]);
		thread_main_loop(pool->threads[0]);
	}
	else if (pool->count > 1) {
		barrier_wait(&pool->thread_sync);
		thread_pool_wait(pool);
	}
	else {
		error(L"no thread to run");
	}
}

int thread_pool_count(struct thread_pool *pool)
{
	assert(pool);
	return pool->count;
}

void thread_pool_attachdebugger(struct thread_pool *pool)
{
	assert(pool);
	++pool->attach_debugger;
}

static const size_t columnsize = 20;

void pad_output_stat_bytes(FILE *f, size_t value)
{
	const size_t len = stat_print_formated_bytes(f, value);
	if (len != (size_t)-1) {
		stat_printf(f, "%*s", columnsize-len, "");
	}
}

void pad_output_stat_chars(FILE *f, char *s)
{
	const size_t len = stat_printf(f, s);
	if (len != (size_t)-1) {
		stat_printf(f, "%*s", columnsize-len, "");
	}
}

void thread_pool_dump_stat(struct thread_pool *pool, FILE *f)
{
	size_t total_packets = 0, total_bytes = 0;
	size_t thread_packets, thread_bytes;

	assert(pool);

	pad_output_stat_chars(f, "");
	pad_output_stat_chars(f, "Packets");
	pad_output_stat_chars(f, "Bytes");
	stat_printf(f, "\n");
	int i;
	for (i = 0; i < pool->count; i++) {
		const size_t len = stat_printf(f, "Thread %d", i+1);
		if (len != (size_t)-1) {
			stat_printf(f, "%*s", columnsize-len, "");
		}
		thread_packets = pool->threads[i]->stats.total_packets;
		thread_bytes = pool->threads[i]->stats.total_bytes;
		pad_output_stat_bytes(f, thread_packets);
		pad_output_stat_bytes(f, thread_bytes);
		stat_printf(f, "\n");

		total_packets += thread_packets;
		total_bytes += thread_bytes;
	}
	pad_output_stat_chars(f, "All Threads");
	pad_output_stat_bytes(f, total_packets);
	pad_output_stat_bytes(f, total_bytes);
	stat_printf(f, "\n");
}<|MERGE_RESOLUTION|>--- conflicted
+++ resolved
@@ -13,11 +13,8 @@
 #include <haka/packet_module.h>
 #include <haka/error.h>
 #include <haka/thread.h>
-<<<<<<< HEAD
+#include <haka/stat.h>
 #include <haka/timer.h>
-=======
-#include <haka/stat.h>
->>>>>>> 7688b4f5
 #include <haka/lua/state.h>
 #include <haka/lua/lua.h>
 #include <luadebug/debugger.h>
@@ -26,7 +23,11 @@
 #include "app.h"
 
 
-<<<<<<< HEAD
+struct pkt_stats {
+	size_t                      total_packets;
+	size_t                      total_bytes;
+};
+
 enum {
 	STATE_NOTSARTED = 0,
 	STATE_ERROR,
@@ -34,11 +35,6 @@
 	STATE_RUNNING,
 	STATE_CANCELED,
 	STATE_JOINED,
-=======
-struct pkt_stats {
-	size_t                      total_packets;
-	size_t                      total_bytes;
->>>>>>> 7688b4f5
 };
 
 struct thread_state {
@@ -283,9 +279,10 @@
 	while (packet_receive(&pkt) == 0) {
 		/* The packet can be NULL in case of failure in packet receive */
 		if (pkt) {
+			state->stats.total_packets++;
+			state->stats.total_bytes += vbuffer_size(packet_payload(pkt));
+
 			filter_wrapper(state, pkt);
-			state->stats.total_packets++;
-			state->stats.total_bytes += packet_length(pkt);
 			pkt = NULL;
 		}
 
